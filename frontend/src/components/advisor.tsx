'use client'

import { useState, useCallback } from 'react'
import { useDropzone } from 'react-dropzone'
import { 
  Upload, 
  FileText, 
  Shield, 
  AlertTriangle, 
  CheckCircle, 
  Download,
  Eye,
  EyeOff,
  BarChart3,
  Users,
  MapPin,
  Mail,
  Phone,
  CreditCard,
  User
} from 'lucide-react'
import toast from 'react-hot-toast'

interface PIIDetectionResult {
  success: boolean
  error?: string
  report_path?: string
  masked_csv_path?: string
  graph_visualization?: string
  graph_data?: string
  messages?: string[]
}

interface DetectionSummary {
  total_detections: number
  detection_types: Record<string, number>
  columns_affected: string[]
  rows_affected: number[]
}

interface ProximitySummary {
  total_analyses: number
  high_risk_rows: number
  medium_risk_rows: number
  low_risk_rows: number
}

interface GraphSummary {
  graph_stats: {
    nodes: number
    edges: number
    density: number
    average_clustering: number
  }
  reidentification_risk: {
    risk_level: 'low' | 'medium' | 'high'
    score: number
  }
}

interface PIIDetectionReport {
  metadata: {
    timestamp: string
    input_file: string
    proximity_window: number
  }
  ner_summary: DetectionSummary
  proximity_summary: ProximitySummary
  graph_summary: GraphSummary
  recommendations: string[]
}

export default function PIIDetectionAdvisor() {
  const [isProcessing, setIsProcessing] = useState(false)
  const [uploadedFile, setUploadedFile] = useState<File | null>(null)
  const [detectionResult, setDetectionResult] = useState<PIIDetectionResult | null>(null)
  const [report, setReport] = useState<PIIDetectionReport | null>(null)
  const [showMaskedData, setShowMaskedData] = useState(false)
  const [activeView, setActiveView] = useState<'upload' | 'results' | 'report'>('upload')

  // Utility function to sanitize text content and prevent XSS
  const sanitizeText = (text: string): string => {
    if (typeof text !== 'string') return ''
    return text
      .replace(/[<>]/g, '') // Remove potential HTML tags
      .replace(/javascript:/gi, '') // Remove javascript: protocol
      .replace(/on\w+=/gi, '') // Remove event handlers
      .trim()
  }

  const onDrop = useCallback((acceptedFiles: File[]) => {
    const file = acceptedFiles[0]
    if (file) {
      if (file.type !== 'text/csv' && !file.name.endsWith('.csv')) {
        toast.error('Please upload a CSV file')
        return
      }
      if (file.size > 100 * 1024 * 1024) { // 100MB limit
        toast.error('File size must be less than 100MB')
        return
      }
      setUploadedFile(file)
      toast.success('File uploaded successfully')
    }
  }, [])

  const { getRootProps, getInputProps, isDragActive } = useDropzone({
    onDrop,
    accept: {
      'text/csv': ['.csv']
    },
    multiple: false
  })

  const processFile = async () => {
    if (!uploadedFile) return

    setIsProcessing(true)
    setActiveView('results')
    
    try {
      const formData = new FormData()
      formData.append('file', uploadedFile)

      const response = await fetch('/api/process-csv', {
        method: 'POST',
        body: formData,
      })

      const result: PIIDetectionResult = await response.json()

      if (result.success) {
        setDetectionResult(result)
        
        // Fetch the detailed report
        if (result.report_path) {
          const reportResponse = await fetch('/api/report', {
            method: 'POST',
            headers: {
              'Content-Type': 'application/json',
            },
            body: JSON.stringify({ report_path: result.report_path }),
          })
          const reportData = await reportResponse.json()
          setReport(reportData)
        }
        
        toast.success('PII detection completed successfully!')
        setActiveView('report')
      } else {
        toast.error(result.error || 'Processing failed')
        setActiveView('upload')
      }
    } catch (error) {
      console.error('Error processing file:', error)
      toast.error('Failed to process file. Please try again.')
      setActiveView('upload')
    } finally {
      setIsProcessing(false)
    }
  }

  const downloadFile = async (filePath: string, filename: string) => {
    try {
      // Sanitize filename to prevent XSS
      const sanitizedFilename = filename.replace(/[^a-zA-Z0-9._-]/g, '_')
      
      const response = await fetch('/api/download', {
        method: 'POST',
        headers: {
          'Content-Type': 'application/json',
        },
        body: JSON.stringify({ file_path: filePath }),
      })

      if (response.ok) {
        const blob = await response.blob()
<<<<<<< HEAD
        
        // Use the safest download approach - no DOM manipulation
        if (window.navigator && (window.navigator as any).msSaveOrOpenBlob) {
          // Internet Explorer
          (window.navigator as any).msSaveOrOpenBlob(blob, sanitizedFilename)
        } else {
          // Modern browsers - use object URL with minimal DOM interaction
          const url = window.URL.createObjectURL(blob)
          
          // Create link element with minimal properties
          const link = document.createElement('a')
          link.setAttribute('href', url)
          link.setAttribute('download', sanitizedFilename)
          link.setAttribute('style', 'display: none; position: absolute; left: -9999px;')
          
          // Append to body temporarily
          document.body.appendChild(link)
          
          // Trigger download
          link.click()
          
          // Immediate cleanup
          setTimeout(() => {
            document.body.removeChild(link)
            window.URL.revokeObjectURL(url)
          }, 0)
        }
        
=======
        const url = window.URL.createObjectURL(blob)
        const a = document.createElement('a')
        a.href = url
        a.download = sanitizedFilename
        a.style.display = 'none' // Hide the element
        document.body.appendChild(a)
        a.click()
        window.URL.revokeObjectURL(url)
        document.body.removeChild(a)
>>>>>>> d1195541
        toast.success(`${sanitizedFilename} downloaded successfully`)
      } else {
        toast.error('Failed to download file')
      }
    } catch (error) {
      console.error('Download error:', error)
      toast.error('Failed to download file')
    }
  }

  const getEntityIcon = (type: string) => {
    // Sanitize input to prevent XSS
    const sanitizedType = type.toLowerCase().replace(/[^a-zA-Z0-9_]/g, '')
    
    switch (sanitizedType) {
      case 'name':
        return <User className="w-4 h-4" />
      case 'email':
        return <Mail className="w-4 h-4" />
      case 'phone':
        return <Phone className="w-4 h-4" />
      case 'address':
      case 'location':
        return <MapPin className="w-4 h-4" />
      case 'credit_card':
        return <CreditCard className="w-4 h-4" />
      default:
        return <Shield className="w-4 h-4" />
    }
  }

  const getRiskBadge = (risk: string) => {
    // Sanitize risk level to prevent XSS
    const sanitizedRisk = risk.toLowerCase().replace(/[^a-zA-Z]/g, '')
    
    const riskClasses = {
      low: 'badge-success',
      medium: 'badge-warning',
      high: 'badge-danger'
    }
    return riskClasses[sanitizedRisk as keyof typeof riskClasses] || 'badge-info'
  }

  if (activeView === 'upload') {
    return (
      <div className="space-y-6">
        {/* Upload Section */}
        <div className="card">
          <div className="card-header">
            <h3 className="text-lg font-medium text-gray-900">Upload CSV File</h3>
            <p className="mt-1 text-sm text-gray-500">
              Upload a CSV file to detect and analyze PII entities
            </p>
          </div>
          <div className="card-body">
            <div
              {...getRootProps()}
              className={`upload-area ${isDragActive ? 'dragover' : ''}`}
            >
              <input {...getInputProps()} />
              <Upload className="mx-auto h-12 w-12 text-gray-400" />
              <div className="mt-4">
                <p className="text-lg font-medium text-gray-900">
                  {isDragActive ? 'Drop the file here' : 'Drag & drop a CSV file here'}
                </p>
                <p className="text-sm text-gray-500 mt-1">
                  or click to select a file
                </p>
              </div>
              <p className="text-xs text-gray-400 mt-2">
                Maximum file size: 100MB
              </p>
            </div>

            {uploadedFile && (
              <div className="mt-4 p-4 bg-gray-50 rounded-lg">
                <div className="flex items-center justify-between">
                  <div className="flex items-center space-x-3">
                    <FileText className="w-5 h-5 text-gray-400" />
                    <div>
                      <p className="text-sm font-medium text-gray-900">
                        {sanitizeText(uploadedFile.name)}
                      </p>
                      <p className="text-xs text-gray-500">
                        {(uploadedFile.size / 1024 / 1024).toFixed(2)} MB
                      </p>
                    </div>
                  </div>
                  <button
                    onClick={processFile}
                    disabled={isProcessing}
                    className="btn-primary"
                  >
                    {isProcessing ? (
                      <>
                        <div className="loading-spinner mr-2"></div>
                        Processing...
                      </>
                    ) : (
                      <>
                        <Shield className="w-4 h-4 mr-2" />
                        Detect PII
                      </>
                    )}
                  </button>
                </div>
              </div>
            )}
          </div>
        </div>

        {/* Features Overview */}
        <div className="grid grid-cols-1 md:grid-cols-3 gap-6">
          <div className="card">
            <div className="card-body text-center">
              <Shield className="mx-auto h-8 w-8 text-primary-600 mb-3" />
              <h4 className="text-lg font-medium text-gray-900 mb-2">NER Detection</h4>
              <p className="text-sm text-gray-500">
                Advanced Named Entity Recognition using spaCy to identify names, emails, phones, and more.
              </p>
            </div>
          </div>

          <div className="card">
            <div className="card-body text-center">
              <BarChart3 className="mx-auto h-8 w-8 text-primary-600 mb-3" />
              <h4 className="text-lg font-medium text-gray-900 mb-2">Proximity Analysis</h4>
              <p className="text-sm text-gray-500">
                Context-based analysis to detect non-obvious PII and assess risk levels.
              </p>
            </div>
          </div>

          <div className="card">
            <div className="card-body text-center">
              <Users className="mx-auto h-8 w-8 text-primary-600 mb-3" />
              <h4 className="text-lg font-medium text-gray-900 mb-2">Graph Analysis</h4>
              <p className="text-sm text-gray-500">
                Entity relationship mapping to identify clusters and re-identification risks.
              </p>
            </div>
          </div>
        </div>
      </div>
    )
  }

  if (activeView === 'results' && isProcessing) {
    return (
      <div className="card">
        <div className="card-body text-center py-12">
          <div className="loading-spinner mx-auto mb-4 w-8 h-8"></div>
          <h3 className="text-lg font-medium text-gray-900 mb-2">
            Processing Your File
          </h3>
          <p className="text-sm text-gray-500">
            Running NER detection, proximity analysis, and graph analysis...
          </p>
        </div>
      </div>
    )
  }

  if (activeView === 'report' && report) {
    return (
      <div className="space-y-6">
        {/* Report Header */}
        <div className="card">
          <div className="card-header">
            <div className="flex items-center justify-between">
              <div>
                <h3 className="text-lg font-medium text-gray-900">PII Detection Report</h3>
                <p className="mt-1 text-sm text-gray-500">
                  Generated on {new Date(report.metadata.timestamp).toLocaleString()}
                </p>
              </div>
              <div className="flex space-x-3">
                <button
                  onClick={() => setActiveView('upload')}
                  className="btn-outline"
                >
                  New Analysis
                </button>
                {detectionResult?.report_path && (
                  <button
                    onClick={() => downloadFile(detectionResult.report_path!, 'pii_detection_report.json')}
                    className="btn-secondary"
                  >
                    <Download className="w-4 h-4 mr-2" />
                    Download Report
                  </button>
                )}
              </div>
            </div>
          </div>
        </div>

        {/* Summary Cards */}
        <div className="grid grid-cols-1 md:grid-cols-4 gap-6">
          <div className="card">
            <div className="card-body">
              <div className="flex items-center">
                <div className="flex-shrink-0">
                  <Shield className="h-8 w-8 text-primary-600" />
                </div>
                <div className="ml-4">
                  <p className="text-sm font-medium text-gray-500">Total Detections</p>
                  <p className="text-2xl font-semibold text-gray-900">
                    {report.ner_summary.total_detections}
                  </p>
                </div>
              </div>
            </div>
          </div>

          <div className="card">
            <div className="card-body">
              <div className="flex items-center">
                <div className="flex-shrink-0">
                  <AlertTriangle className="h-8 w-8 text-danger-600" />
                </div>
                <div className="ml-4">
                  <p className="text-sm font-medium text-gray-500">High Risk Rows</p>
                  <p className="text-2xl font-semibold text-gray-900">
                    {report.proximity_summary.high_risk_rows}
                  </p>
                </div>
              </div>
            </div>
          </div>

          <div className="card">
            <div className="card-body">
              <div className="flex items-center">
                <div className="flex-shrink-0">
                  <BarChart3 className="h-8 w-8 text-warning-600" />
                </div>
                <div className="ml-4">
                  <p className="text-sm font-medium text-gray-500">Medium Risk Rows</p>
                  <p className="text-2xl font-semibold text-gray-900">
                    {report.proximity_summary.medium_risk_rows}
                  </p>
                </div>
              </div>
            </div>
          </div>

          <div className="card">
            <div className="card-body">
              <div className="flex items-center">
                <div className="flex-shrink-0">
                  <CheckCircle className="h-8 w-8 text-success-600" />
                </div>
                <div className="ml-4">
                  <p className="text-sm font-medium text-gray-500">Low Risk Rows</p>
                  <p className="text-2xl font-semibold text-gray-900">
                    {report.proximity_summary.low_risk_rows}
                  </p>
                </div>
              </div>
            </div>
          </div>
        </div>

        {/* Entity Types */}
        <div className="card">
          <div className="card-header">
            <h3 className="text-lg font-medium text-gray-900">Detected Entity Types</h3>
          </div>
          <div className="card-body">
            <div className="grid grid-cols-2 md:grid-cols-4 gap-4">
              {Object.entries(report.ner_summary.detection_types).map(([type, count]) => (
                <div key={type} className="flex items-center space-x-3 p-3 bg-gray-50 rounded-lg">
                  {getEntityIcon(type)}
                  <div>
                    <p className="text-sm font-medium text-gray-900 capitalize">{sanitizeText(type)}</p>
                    <p className="text-xs text-gray-500">{count} detected</p>
                  </div>
                </div>
              ))}
            </div>
          </div>
        </div>

        {/* Risk Assessment */}
        <div className="card">
          <div className="card-header">
            <h3 className="text-lg font-medium text-gray-900">Risk Assessment</h3>
          </div>
          <div className="card-body">
            <div className="flex items-center justify-between mb-4">
              <div>
                <h4 className="text-sm font-medium text-gray-900">Re-identification Risk</h4>
                <p className="text-sm text-gray-500">
                  Based on entity clustering and proximity analysis
                </p>
              </div>
              <span className={`badge ${getRiskBadge(report.graph_summary.reidentification_risk.risk_level)}`}>
                {report.graph_summary.reidentification_risk.risk_level.toUpperCase()}
              </span>
            </div>
            
            <div className="progress-bar">
              <div 
                className="progress-fill"
                style={{ width: `${report.graph_summary.reidentification_risk.score * 100}%` }}
              ></div>
            </div>
            <p className="text-xs text-gray-500 mt-1">
              Risk Score: {(report.graph_summary.reidentification_risk.score * 100).toFixed(1)}%
            </p>
          </div>
        </div>

        {/* Recommendations */}
        <div className="card">
          <div className="card-header">
            <h3 className="text-lg font-medium text-gray-900">Security Recommendations</h3>
          </div>
          <div className="card-body">
            <ul className="space-y-3">
              {report.recommendations.map((recommendation, index) => (
                <li key={index} className="flex items-start space-x-3">
                  <div className="flex-shrink-0">
                    <div className="w-6 h-6 bg-primary-100 rounded-full flex items-center justify-center">
                      <span className="text-xs font-medium text-primary-600">{index + 1}</span>
                    </div>
                  </div>
                  <p className="text-sm text-gray-700">{sanitizeText(recommendation)}</p>
                </li>
              ))}
            </ul>
          </div>
        </div>

        {/* Download Options */}
        <div className="card">
          <div className="card-header">
            <h3 className="text-lg font-medium text-gray-900">Download Results</h3>
          </div>
          <div className="card-body">
            <div className="grid grid-cols-1 md:grid-cols-2 gap-4">
              {detectionResult?.masked_csv_path && (
                <div className="flex items-center justify-between p-4 border border-gray-200 rounded-lg">
                  <div className="flex items-center space-x-3">
                    <FileText className="w-5 h-5 text-gray-400" />
                    <div>
                      <p className="text-sm font-medium text-gray-900">Masked CSV</p>
                      <p className="text-xs text-gray-500">PII replaced with ***</p>
                    </div>
                  </div>
                  <div className="flex space-x-2">
                    <button
                      onClick={() => setShowMaskedData(!showMaskedData)}
                      className="btn-outline text-xs"
                    >
                      {showMaskedData ? <EyeOff className="w-4 h-4" /> : <Eye className="w-4 h-4" />}
                    </button>
                    <button
                      onClick={() => downloadFile(detectionResult.masked_csv_path!, 'masked_data.csv')}
                      className="btn-primary text-xs"
                    >
                      <Download className="w-4 h-4 mr-1" />
                      Download
                    </button>
                  </div>
                </div>
              )}

              {detectionResult?.graph_visualization && (
                <div className="flex items-center justify-between p-4 border border-gray-200 rounded-lg">
                  <div className="flex items-center space-x-3">
                    <BarChart3 className="w-5 h-5 text-gray-400" />
                    <div>
                      <p className="text-sm font-medium text-gray-900">Graph Visualization</p>
                      <p className="text-xs text-gray-500">Entity relationship graph</p>
                    </div>
                  </div>
                  <button
                    onClick={() => downloadFile(detectionResult.graph_visualization!, 'pii_graph.png')}
                    className="btn-primary text-xs"
                  >
                    <Download className="w-4 h-4 mr-1" />
                    Download
                  </button>
                </div>
              )}
            </div>
          </div>
        </div>
      </div>
    )
  }

  return null
}<|MERGE_RESOLUTION|>--- conflicted
+++ resolved
@@ -175,7 +175,6 @@
 
       if (response.ok) {
         const blob = await response.blob()
-<<<<<<< HEAD
         
         // Use the safest download approach - no DOM manipulation
         if (window.navigator && (window.navigator as any).msSaveOrOpenBlob) {
@@ -203,18 +202,6 @@
             window.URL.revokeObjectURL(url)
           }, 0)
         }
-        
-=======
-        const url = window.URL.createObjectURL(blob)
-        const a = document.createElement('a')
-        a.href = url
-        a.download = sanitizedFilename
-        a.style.display = 'none' // Hide the element
-        document.body.appendChild(a)
-        a.click()
-        window.URL.revokeObjectURL(url)
-        document.body.removeChild(a)
->>>>>>> d1195541
         toast.success(`${sanitizedFilename} downloaded successfully`)
       } else {
         toast.error('Failed to download file')
